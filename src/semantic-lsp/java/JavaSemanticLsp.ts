import { LanguageClient } from "vscode-languageclient/node";
<<<<<<< HEAD
import { AutoDevContext } from "../../autodev-context";
import { /**DocumentSymbol, SymbolInformation, */ extensions } from "vscode";
=======
import { AutoDevExtension } from "../../auto-dev-extension";
import { DocumentSymbol, SymbolInformation, extensions } from "vscode";
>>>>>>> 2e235b54
import { SemanticLsp } from "../SemanticLsp";

// type DocumentSymbolsResponse = DocumentSymbol[] | SymbolInformation[] | null;

export class JavaSemanticLsp extends SemanticLsp {
  context: AutoDevExtension;
  constructor(context: AutoDevExtension) {
    super();
    this.context = context;
  }

  isActive(): boolean {
    let java = extensions.getExtension("redhat.java");
    if (!java?.activate()) {
      return false;
    }

    return true;
  }

  async getLanguageClient(): Promise<LanguageClient | undefined> {
    let java = extensions.getExtension("redhat.java");
    if (!java?.activate()) {
      return undefined;
    }

    console.log(java);
    // todo: spike integration with java language server;
    return java.exports;
  }

  makeRequest(method: string, param: any): Promise<any> {
    throw new Error("Method not implemented.");
  }
}<|MERGE_RESOLUTION|>--- conflicted
+++ resolved
@@ -1,11 +1,6 @@
 import { LanguageClient } from "vscode-languageclient/node";
-<<<<<<< HEAD
-import { AutoDevContext } from "../../autodev-context";
-import { /**DocumentSymbol, SymbolInformation, */ extensions } from "vscode";
-=======
 import { AutoDevExtension } from "../../auto-dev-extension";
 import { DocumentSymbol, SymbolInformation, extensions } from "vscode";
->>>>>>> 2e235b54
 import { SemanticLsp } from "../SemanticLsp";
 
 // type DocumentSymbolsResponse = DocumentSymbol[] | SymbolInformation[] | null;
